<project xmlns="http://maven.apache.org/POM/4.0.0" xmlns:xsi="http://www.w3.org/2001/XMLSchema-instance" xsi:schemaLocation="http://maven.apache.org/POM/4.0.0 http://maven.apache.org/xsd/maven-4.0.0.xsd">
  <modelVersion>4.0.0</modelVersion>
  <groupId>gov.nist.microanalysis</groupId>
  <artifactId>epq</artifactId>
  <version>0.0.1-SNAPSHOT</version>
  <name>Electron Probe Quant library</name>
  <description>A library of electron-excited energy dispersive X-ray related algorithms.</description>
  <build>
    <sourceDirectory>src</sourceDirectory>
    <resources>
      <resource>
        <directory>src</directory>
        <excludes>
          <exclude>**/*.java</exclude>
        </excludes>
      </resource>
    </resources>
    <plugins>
      <plugin>
        <artifactId>maven-compiler-plugin</artifactId>
        <version>3.6.1</version>
        <configuration>
          <source/>
          <target/>
        </configuration>
      </plugin>
    </plugins>
  </build>
  <dependencies>
  	<dependency>
  		<groupId>org.apache.derby</groupId>
  		<artifactId>derbyclient</artifactId>
  		<version>10.14.1.0</version>
  	</dependency>
    <dependency>
        <groupId>org.apache.derby</groupId>
        <artifactId>derbynet</artifactId>
        <version>10.14.1.0</version>
    </dependency>
  	<dependency>
  		<groupId>junit</groupId>
  		<artifactId>junit</artifactId>
  		<version>4.12</version>
  	</dependency>
  	<dependency>
  		<groupId>com.thoughtworks.xstream</groupId>
  		<artifactId>xstream</artifactId>
<<<<<<< HEAD
  		<version>1.4.15</version>
=======
  		<version>1.4.16</version>
>>>>>>> 2a77aa54
  	</dependency>
  	<dependency>
  		<groupId>gov.nist.math</groupId>
  		<artifactId>jama</artifactId>
  		<version>1.0.3</version>
  	</dependency>
  	<dependency>
  		<groupId>com.jgoodies</groupId>
  		<artifactId>jgoodies-forms</artifactId>
  		<version>1.8.0</version>
  	</dependency>
  	<dependency>
  		<groupId>com.sun.jna</groupId>
  		<artifactId>jna</artifactId>
  		<version>3.0.9</version>
  	</dependency>
  	<dependency>
  		<groupId>org.apache.commons</groupId>
  		<artifactId>commons-math</artifactId>
  		<version>2.1</version>
  	</dependency>
  	<dependency>
  		<groupId>com.github.jai-imageio</groupId>
  		<artifactId>jai-imageio-core</artifactId>
  		<version>1.4.0</version>
  	</dependency>
  	<dependency>
        <groupId>org.python</groupId>
        <artifactId>jython-standalone</artifactId>
        <version>2.7.2b3</version>
    </dependency>
  </dependencies>
</project><|MERGE_RESOLUTION|>--- conflicted
+++ resolved
@@ -1,85 +1,81 @@
-<project xmlns="http://maven.apache.org/POM/4.0.0" xmlns:xsi="http://www.w3.org/2001/XMLSchema-instance" xsi:schemaLocation="http://maven.apache.org/POM/4.0.0 http://maven.apache.org/xsd/maven-4.0.0.xsd">
-  <modelVersion>4.0.0</modelVersion>
-  <groupId>gov.nist.microanalysis</groupId>
-  <artifactId>epq</artifactId>
-  <version>0.0.1-SNAPSHOT</version>
-  <name>Electron Probe Quant library</name>
-  <description>A library of electron-excited energy dispersive X-ray related algorithms.</description>
-  <build>
-    <sourceDirectory>src</sourceDirectory>
-    <resources>
-      <resource>
-        <directory>src</directory>
-        <excludes>
-          <exclude>**/*.java</exclude>
-        </excludes>
-      </resource>
-    </resources>
-    <plugins>
-      <plugin>
-        <artifactId>maven-compiler-plugin</artifactId>
-        <version>3.6.1</version>
-        <configuration>
-          <source/>
-          <target/>
-        </configuration>
-      </plugin>
-    </plugins>
-  </build>
-  <dependencies>
-  	<dependency>
-  		<groupId>org.apache.derby</groupId>
-  		<artifactId>derbyclient</artifactId>
-  		<version>10.14.1.0</version>
-  	</dependency>
-    <dependency>
-        <groupId>org.apache.derby</groupId>
-        <artifactId>derbynet</artifactId>
-        <version>10.14.1.0</version>
-    </dependency>
-  	<dependency>
-  		<groupId>junit</groupId>
-  		<artifactId>junit</artifactId>
-  		<version>4.12</version>
-  	</dependency>
-  	<dependency>
-  		<groupId>com.thoughtworks.xstream</groupId>
-  		<artifactId>xstream</artifactId>
-<<<<<<< HEAD
-  		<version>1.4.15</version>
-=======
-  		<version>1.4.16</version>
->>>>>>> 2a77aa54
-  	</dependency>
-  	<dependency>
-  		<groupId>gov.nist.math</groupId>
-  		<artifactId>jama</artifactId>
-  		<version>1.0.3</version>
-  	</dependency>
-  	<dependency>
-  		<groupId>com.jgoodies</groupId>
-  		<artifactId>jgoodies-forms</artifactId>
-  		<version>1.8.0</version>
-  	</dependency>
-  	<dependency>
-  		<groupId>com.sun.jna</groupId>
-  		<artifactId>jna</artifactId>
-  		<version>3.0.9</version>
-  	</dependency>
-  	<dependency>
-  		<groupId>org.apache.commons</groupId>
-  		<artifactId>commons-math</artifactId>
-  		<version>2.1</version>
-  	</dependency>
-  	<dependency>
-  		<groupId>com.github.jai-imageio</groupId>
-  		<artifactId>jai-imageio-core</artifactId>
-  		<version>1.4.0</version>
-  	</dependency>
-  	<dependency>
-        <groupId>org.python</groupId>
-        <artifactId>jython-standalone</artifactId>
-        <version>2.7.2b3</version>
-    </dependency>
-  </dependencies>
+<project xmlns="http://maven.apache.org/POM/4.0.0" xmlns:xsi="http://www.w3.org/2001/XMLSchema-instance" xsi:schemaLocation="http://maven.apache.org/POM/4.0.0 http://maven.apache.org/xsd/maven-4.0.0.xsd">
+  <modelVersion>4.0.0</modelVersion>
+  <groupId>gov.nist.microanalysis</groupId>
+  <artifactId>epq</artifactId>
+  <version>0.0.1-SNAPSHOT</version>
+  <name>Electron Probe Quant library</name>
+  <description>A library of electron-excited energy dispersive X-ray related algorithms.</description>
+  <build>
+    <sourceDirectory>src</sourceDirectory>
+    <resources>
+      <resource>
+        <directory>src</directory>
+        <excludes>
+          <exclude>**/*.java</exclude>
+        </excludes>
+      </resource>
+    </resources>
+    <plugins>
+      <plugin>
+        <artifactId>maven-compiler-plugin</artifactId>
+        <version>3.6.1</version>
+        <configuration>
+          <source/>
+          <target/>
+        </configuration>
+      </plugin>
+    </plugins>
+  </build>
+  <dependencies>
+  	<dependency>
+  		<groupId>org.apache.derby</groupId>
+  		<artifactId>derbyclient</artifactId>
+  		<version>10.14.1.0</version>
+  	</dependency>
+    <dependency>
+        <groupId>org.apache.derby</groupId>
+        <artifactId>derbynet</artifactId>
+        <version>10.14.1.0</version>
+    </dependency>
+  	<dependency>
+  		<groupId>junit</groupId>
+  		<artifactId>junit</artifactId>
+  		<version>4.12</version>
+  	</dependency>
+  	<dependency>
+  		<groupId>com.thoughtworks.xstream</groupId>
+  		<artifactId>xstream</artifactId>
+  		<version>1.4.16</version>
+  	</dependency>
+  	<dependency>
+  		<groupId>gov.nist.math</groupId>
+  		<artifactId>jama</artifactId>
+  		<version>1.0.3</version>
+  	</dependency>
+  	<dependency>
+  		<groupId>com.jgoodies</groupId>
+  		<artifactId>jgoodies-forms</artifactId>
+  		<version>1.8.0</version>
+  	</dependency>
+  	<dependency>
+  		<groupId>com.sun.jna</groupId>
+  		<artifactId>jna</artifactId>
+  		<version>3.0.9</version>
+  	</dependency>
+  	<dependency>
+  		<groupId>org.apache.commons</groupId>
+  		<artifactId>commons-math</artifactId>
+  		<version>2.1</version>
+  	</dependency>
+  	<dependency>
+  		<groupId>com.github.jai-imageio</groupId>
+  		<artifactId>jai-imageio-core</artifactId>
+  		<version>1.4.0</version>
+  	</dependency>
+  	<dependency>
+        <groupId>org.python</groupId>
+        <artifactId>jython-standalone</artifactId>
+        <version>2.7.2b3</version>
+    </dependency>
+  </dependencies>
 </project>